--- conflicted
+++ resolved
@@ -24,13 +24,12 @@
 import collections
 from concurrent import futures
 import os
+from typing import Dict, List, Tuple, Union, Set
 
 from absl import app
 import mako.lookup
 import tensorflow.compat.v2 as tf
 import tensorflow_datasets as tfds
-from tensorflow_datasets.core import registered
-from tensorflow_datasets.core.utils import py_utils
 
 WORKER_COUNT_DATASETS = 200
 WORKER_COUNT_CONFIGS = 50
@@ -40,6 +39,15 @@
 # WmtTranslate: The raw wmt can only be instantiated with the config kwargs
 # TODO(tfds): Document image_label_folder datasets in a separate section
 BUILDER_BLACKLIST = ['wmt_translate']
+
+
+# Dict of `full_names_dict['dataset']['config']['version']`
+FullNamesDict = Dict[str, Dict[str, Set[str]]]
+# Same as `FullNamesDict`, but contains `True` for nightly datasets:
+# * New dataset: nightly_dict['dataset'] is True
+# * New config: nightly_dict['dataset']['config'] is True
+# * New version: nightly_dict['dataset']['config']['version'] is True
+NightlyDict = Dict[str, Union[bool, Dict[str, Union[bool, Dict[str, bool]]]]]
 
 
 class VisualizationDocUtil(object):
@@ -63,85 +71,126 @@
     filepath = os.path.join(self.BASE_PATH, self._get_name(builder))
     return tf.io.gfile.exists(filepath)
 
-def _get_ds_properties(builder_full_name):
-  props = builder_full_name.split('/')
-  ds_name = props[0]
-  version = props[-1]
-  config = props[1] if len(props) == 3 else ""
+
+def _split_full_name(full_name: str) -> Tuple[str, str, str]:
+  """Extracts the `(ds name, config, version)` from the full_name."""
+  if not tfds.core.registered.is_full_name(full_name):
+    raise ValueError(
+        f'Parsing builder name string {full_name} failed.'
+        'The builder name string must be of the following format:'
+        '`dataset_name[/config_name]/version`')
+  ds_name, *optional_config, version = full_name.split('/')
+  assert len(optional_config) <= 1
+  config = next(iter(optional_config)) if optional_config else ''
   return ds_name, config, version
 
-def make_full_name_to_ds_dict(ds):
-  # Convert to a dict to hold ds_name -> config_name -> {versions}
-  ds_dict = collections.defaultdict(lambda: collections.defaultdict(set))
-  for name in ds:
-    if not registered.is_full_name(name):
-      raise ValueError("Parsing builder name string {} failed."
-          "The builder name string must be of the following format:"
-          "dataset_name[/config_name]/version".format(name))
-    ds_name, config, version = _get_ds_properties(name)
-    ds_dict[ds_name][config].add(version)
-  return ds_dict
-
-
-@py_utils.memoize()
-def get_datasets_nightly_properties():
-  """Read stable_versions.txt and organized the new datasets in nested dicts."""
-  version_path = os.path.join(tfds.core.utils.tfds_dir(), 'stable_versions.txt')
+
+def _full_names_to_dict(full_names: List[str]) -> FullNamesDict:
+  """Creates the dict `d['dataset']['config']['version']`."""
+  full_names_dict = collections.defaultdict(
+      lambda: collections.defaultdict(set))
+  for full_name in full_names:
+    ds_name, config, version = _split_full_name(full_name)
+    full_names_dict[ds_name][config].add(version)
+  return full_names_dict
+
+
+def _build_nightly_dict(
+    registered_ds: FullNamesDict,
+    stable_version_ds: FullNamesDict,
+) -> NightlyDict:
+  """Computes the nightly dict from the registered and stable dict."""
+  nightly_ds = collections.defaultdict(
+      lambda: collections.defaultdict(  # pylint: disable=g-long-lambda
+          lambda: collections.defaultdict(bool)))
+  for dataset in registered_ds:
+    if dataset in stable_version_ds:
+      for config in registered_ds[dataset]:
+        if config in stable_version_ds[dataset]:
+          for version in registered_ds[dataset][config]:
+            if version in stable_version_ds[dataset][config]:
+              # (dataset, config, version) already exists
+              # We add it to the nightly dict to make sure the
+              # key exists
+              nightly_ds[dataset][config][version] = False
+            else:
+              # New version only present in tfds-nightly
+              nightly_ds[dataset][config][version] = True
+        else:
+          # New config only present in tfds-nightly
+          nightly_ds[dataset][config] = True
+    else:
+      # New dataset only present in tfds-nightly
+      nightly_ds[dataset] = True
+  return nightly_ds
+
+
+@tfds.core.utils.memoize()
+def _load_nightly_dict() -> NightlyDict:
+  """Loads (and caches) the nightly dict."""
+  version_path = tfds.core.utils.get_tfds_path('stable_versions.txt')
   with tf.io.gfile.GFile(version_path, 'r') as f:
     stable_versions = f.read().splitlines()
 
-  registered_ds = make_full_name_to_ds_dict(registered.list_full_names())
-  stable_version_ds = make_full_name_to_ds_dict(stable_versions)
-  nightly_ds = collections.defaultdict(
-      lambda: collections.defaultdict(
-          lambda: collections.defaultdict(bool)))
-  # # Get all new ds, items
-  for ds in registered_ds:
-    if ds in stable_version_ds:
-      for config in registered_ds[ds]:
-        if config in stable_version_ds[ds]:
-          for version in registered_ds[ds][config]:
-            if version in stable_version_ds[ds][config]:
-              # Old version for old dataset, config pair
-              nightly_ds[ds][config][version] = False
-            else:
-              # New version for old dataset, config pair
-              nightly_ds[ds][config][version] = True
-        else:
-          # New config for old dataset
-          nightly_ds[ds][config] = True
-    else:
-      # New dataset
-      nightly_ds[ds] = True
-  return nightly_ds
-
-
-class NightlyUtil(object):
+  # Build the `full_names_dict['dataset']['config']['version']` for both
+  # nightly and stable version
+  registered_ds = _full_names_to_dict(
+      tfds.core.registered.list_full_names())
+  stable_version_ds = _full_names_to_dict(stable_versions)
+
+  # Nightly versions are `registered - stable`
+  return _build_nightly_dict(registered_ds, stable_version_ds)
+
+
+class NightlyDocUtil(object):
+  """Small util to format the doc."""
 
   def __init__(self):
-    self.ds_nightly_props = get_datasets_nightly_properties()
-
-  # TODO: Remove recursion
-
-  def is_builder_nightly(self, builder):
-    return self.ds_nightly_props.get(builder.name) is True
-
-  def is_config_nightly(self, builder):
-    ds_name, config, _ = _get_ds_properties(builder.info.full_name)
-    if not self.is_builder_nightly(builder):
-      return self.ds_nightly_props[ds_name].get(config) is True
-    return False
-
-  def is_version_nightly(self, builder):
-    ds_name, config, version = _get_ds_properties(builder.info.full_name)
-    if not (self.is_builder_nightly(builder) or self.is_config_nightly(builder)):
-      return self.ds_nightly_props[ds_name][config].get(version) is True
-    return False
-
-  def updated_in_nightly(self, builder):
-    return False # TODO
-
-@py_utils.memoize()
+    self._nightly_dict: NightlyDict = _load_nightly_dict()
+
+  def is_builder_nightly(self, builder: tfds.core.DatasetBuilder) -> bool:
+    """Returns `True` if the builder is new."""
+    return self._nightly_dict[builder.name] is True  # pylint: disable=g-bool-id-comparison
+
+  def is_config_nightly(self, builder: tfds.core.DatasetBuilder) -> bool:
+    """Returns `True` if the config is new."""
+    ds_name, config, _ = _split_full_name(builder.info.full_name)
+    if self.is_builder_nightly(builder):
+      return False
+    return self._nightly_dict[ds_name][config] is True  # pylint: disable=g-bool-id-comparison
+
+  def is_version_nightly(
+      self,
+      builder: tfds.core.DatasetBuilder,
+      version: str,
+  ) -> bool:
+    """Returns `True` if the version is new."""
+    ds_name, config, _ = _split_full_name(builder.info.full_name)
+    if self.is_builder_nightly(builder) or self.is_config_nightly(builder):
+      return False
+    return self._nightly_dict[ds_name][config][version] is True  # pylint: disable=g-bool-id-comparison
+
+  def has_nightly(self, builder: tfds.core.DatasetBuilder) -> bool:
+    """Returns True if any of the builder/config/version is new."""
+    def reduce(value):
+      if isinstance(value, bool):
+        return value
+      elif isinstance(value, dict):
+        return any(reduce(x) for x in value.values())
+      else:
+        raise AssertionError(f'Invalid nightly_dict value: {value}')
+
+    return reduce(self._nightly_dict[builder.name])
+
+  @property
+  def icon(self) -> str:
+    """Returns the nightly icon."""
+    return (
+        '<span class="material-icons" '
+        'title="Available only in the tfds-nightly package">nights_stay</span>')
+
+
+@tfds.core.utils.memoize()
 def get_mako_template(tmpl_name):
   """Returns mako.lookup.Template object to use to render documentation.
 
@@ -151,7 +200,8 @@
   Returns:
     mako 'Template' instance that can be rendered.
   """
-  tmpl_path = py_utils.get_tfds_path('scripts/templates/%s.mako.md' % tmpl_name)
+  tmpl_path = tfds.core.utils.get_tfds_path(
+      'scripts/templates/%s.mako.md' % tmpl_name)
   with tf.io.gfile.GFile(tmpl_path, 'r') as tmpl_f:
     tmpl_content = tmpl_f.read()
   return mako.lookup.Template(tmpl_content, default_filters=['str', 'trim'])
@@ -171,11 +221,8 @@
   out_str = tmpl.render_unicode(
       builder=builder,
       config_builders=config_builders,
-<<<<<<< HEAD
       visu_doc_util=visu_doc_util,
-=======
-      nightly_ds=NightlyUtil(),
->>>>>>> 75070c4e
+      nightly_doc_util=NightlyDocUtil(),
   ).strip()
   schema_org_tmpl = get_mako_template('schema_org')
   schema_org_out_str = schema_org_tmpl.render_unicode(
